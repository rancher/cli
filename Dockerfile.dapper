<<<<<<< HEAD
FROM registry.suse.com/bci/golang:1.19
=======
FROM registry.suse.com/bci/golang:1.20
>>>>>>> a12fd3b5

RUN zypper -n install docker rsync xz zip

ENV GOLANGCI_LINT v1.53.3
RUN curl -sSfL https://raw.githubusercontent.com/golangci/golangci-lint/master/install.sh | sh -s -- -b $(go env GOPATH)/bin "$GOLANGCI_LINT"

ENV DAPPER_SOURCE /go/src/github.com/rancher/cli
ENV DAPPER_OUTPUT bin build/bin dist
ENV DAPPER_DOCKER_SOCKET true
ENV DAPPER_ENV TAG REPO GOOS CROSS DRONE_TAG

WORKDIR ${DAPPER_SOURCE}
ENTRYPOINT ["./scripts/entry"]
CMD ["ci"]<|MERGE_RESOLUTION|>--- conflicted
+++ resolved
@@ -1,8 +1,4 @@
-<<<<<<< HEAD
-FROM registry.suse.com/bci/golang:1.19
-=======
 FROM registry.suse.com/bci/golang:1.20
->>>>>>> a12fd3b5
 
 RUN zypper -n install docker rsync xz zip
 
