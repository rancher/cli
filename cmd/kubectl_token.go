--- conflicted
+++ resolved
@@ -371,20 +371,14 @@
 
 func basicAuth(input *LoginInput) (managementClient.Token, error) {
 	token := managementClient.Token{}
-<<<<<<< HEAD
 
 	username := input.username
 	if username == "" {
 		var err error
-		username, err = customPrompt("username", true)
+		username, err = customPrompt("Enter username:", true)
 		if err != nil {
 			return token, err
 		}
-=======
-	username, err := customPrompt("Enter username: ", true)
-	if err != nil {
-		return token, err
->>>>>>> a85cc109
 	}
 
 	password, err := customPrompt("Enter password: ", false)
